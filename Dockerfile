FROM python:3.7

COPY . /buildrunner-source

ENV PIP_DEFAULT_TIMEOUT 60

<<<<<<< HEAD
RUN                                         \
    set -ex;                                \
    useradd -m buildrunner;                 \
    apt update;                             \
    apt -y install                          \
        libffi-dev                          \
        libssl-dev                          \
        libyaml-dev                         \
        python3-cryptography                 \
        python3-pip                          \
        python-dev                          \
    ;                                       \
    cd /buildrunner-source;                 \
    pip install -r requirements.txt         \
                -r test_requirements.txt;   \
    python setup.py install;                \
    rm -rf /buildrunner-source;             \
=======
# Some of these packages are to have native installs so that arm packages will not be built
RUN                                                         \
    set -ex;                                                \
    useradd -m buildrunner;                                 \
    apt update;                                             \
    apt -y install                                          \
        libffi-dev                                          \
        libssl-dev                                          \
        libyaml-dev                                         \
        python3-pip                                         \
        python3-wheel                                       \
        python3-cryptography                                \
        python3-paramiko                                    \
        python3-wrapt                                       \
        python3-dev;                                        \
>>>>>>> 9c88eb38
    apt clean all;

# Running pip this way is strange, but it allows it to detect the system packages installed
RUN                                                         \
    cd /buildrunner-source;                                 \
    python3.9 -m pip install -U pip;                        \
    python3.9 -m pip install                                \
        -r requirements.txt                                 \
        -r test_requirements.txt;                           \
    python3.9 setup.py install;                             \
    rm -rf /buildrunner-source;

#RUN \
#    set -ex; \
#    apt-get -y install vim

# The following will install docker-engine. It's not needed for the container to run,
# but was very helpful during development
#RUN \
#    set -ex; \
#    echo "deb http://http.debian.net/debian wheezy-backports main" > /etc/apt/sources.list.d/backports.list; \
#    apt-get -y install apt-transport-https ca-certificates; \
#    apt-key adv --keyserver hkp://p80.pool.sks-keyservers.net:80 --recv-keys 58118E89F3A912897C070ADBF76221572C52609D; \
#    echo "deb https://apt.dockerproject.org/repo debian-jessie main" > /etc/apt/sources.list.d/docker.list; \
#    apt-get update; \
#    apt-get -y install docker-engine

ENV BUILDRUNNER_CONTAINER 1

ENTRYPOINT ["/usr/local/bin/buildrunner"]
CMD ["--help"]

# Local Variables:
# fill-column: 100
# End:<|MERGE_RESOLUTION|>--- conflicted
+++ resolved
@@ -4,25 +4,6 @@
 
 ENV PIP_DEFAULT_TIMEOUT 60
 
-<<<<<<< HEAD
-RUN                                         \
-    set -ex;                                \
-    useradd -m buildrunner;                 \
-    apt update;                             \
-    apt -y install                          \
-        libffi-dev                          \
-        libssl-dev                          \
-        libyaml-dev                         \
-        python3-cryptography                 \
-        python3-pip                          \
-        python-dev                          \
-    ;                                       \
-    cd /buildrunner-source;                 \
-    pip install -r requirements.txt         \
-                -r test_requirements.txt;   \
-    python setup.py install;                \
-    rm -rf /buildrunner-source;             \
-=======
 # Some of these packages are to have native installs so that arm packages will not be built
 RUN                                                         \
     set -ex;                                                \
@@ -38,7 +19,6 @@
         python3-paramiko                                    \
         python3-wrapt                                       \
         python3-dev;                                        \
->>>>>>> 9c88eb38
     apt clean all;
 
 # Running pip this way is strange, but it allows it to detect the system packages installed
